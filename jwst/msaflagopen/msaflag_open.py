--- conflicted
+++ resolved
@@ -195,21 +195,12 @@
     A slit is:
 
     Slit = namedtuple('Slit', ["name", "shutter_id", "xcen", "ycen",
-<<<<<<< HEAD
-                           "ymin", "ymax", "quadrant", "source_id", "nshutters",
-                           "source_name", "source_alias", "stellarity",
-                           "source_xpos", "source_ypos"])
-    "shutter_id" is an integer that uniquely defines the shutter in the quadrant, it is calculated
-    from the x and y using the function 
-    Slit.__new__.__defaults__= ("", 0, 0.0, 0.0, 0.0, 0.0, 0, 0, 0, "", "", 0.0, 0.0, 0.0)
-=======
                            "ymin", "ymax", "quadrant", "source_id", "shutter_state",
                            "source_name", "source_alias", "stellarity",
                            "source_xpos", "source_ypos"])
     "shutter_id" is an integer that uniquely defines the shutter in the quadrant, it is calculated
     from the x and y using the function
     Slit.__new__.__defaults__= ("", 0, 0.0, 0.0, 0.0, 0.0, 0, 0, "", "", "", 0.0, 0.0, 0.0)
->>>>>>> 9882874c
 
     The only ones that matter are "name" (must be unique), xcen, ycen, quadrant (from msaoper
     file), ymin, ymax (should be -0.5, 0.5), nshutters (should be 1)
